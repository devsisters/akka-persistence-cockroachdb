--- conflicted
+++ resolved
@@ -1,10 +1,6 @@
 language: scala
 sudo: true
 services:
-<<<<<<< HEAD
-  - mysql
-=======
->>>>>>> ea0fa9de
   - postgresql
   - docker
 before_install:
@@ -19,18 +15,14 @@
   - 2.11.8
 jdk:
   - oraclejdk8
-branches:
-  only:
-    - master
+#branches:
+#  only:
+#    - master
 before_script:
   - psql -c 'create database docker;' -U postgres
 addons:
   postgresql: "9.4"
-<<<<<<< HEAD
-script: "./build.sh"
-=======
 script: "./build.sh"
 
 # MySQL fails to start during build
-# https://github.com/travis-ci/travis-ci/issues/5088
->>>>>>> ea0fa9de
+# https://github.com/travis-ci/travis-ci/issues/5088